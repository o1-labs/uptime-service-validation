import logging
import socket
import sys
from kubernetes import client, config
import os
from datetime import datetime, timezone
import subprocess
import time
<<<<<<< HEAD
import string
import random
=======
import socket


def try_get_hostname_ip(hostname, logger, max_retries=5, initial_wait=0.2):
    """
    Attempts to resolve a hostname to an IP address with retries.

    :param hostname: The hostname to resolve.
    :param logger: The logging object.
    :param max_retries: Maximum number of retries.
    :param initial_wait: Initial wait time in seconds for the first retry.
    :return: The resolved IP address or the original hostname if resolution fails.
    """
    retry_wait = initial_wait
    for i in range(max_retries):
        try:
            ip_address = socket.gethostbyname(hostname)
            return ip_address
        except socket.gaierror as e:
            logger.warning(
                f"Attempt {i + 1}: DNS resolution for {hostname} failed: {e}. Retrying in {retry_wait} seconds..."
            )
            time.sleep(retry_wait)
            retry_wait *= 2  # Exponential backoff

    logger.error(
        f"Max retries ({max_retries}) reached. Returning the original hostname: {hostname}"
    )
    return hostname
>>>>>>> 83edb824


# Format datetime such as it is accepted by the stateless validator
def datetime_formatter(dt):
    return dt.strftime("%Y-%m-%d %H:%M:%S.%f")[:-5] + "+0000"

def setUpValidatorPods(time_intervals, logging, worker_image, worker_tag):
    # Configuring Kubernetes client
    config.load_incluster_config()

    api_core = client.CoreV1Api()
    api_batch = client.BatchV1Api()

    namespace = (
        open("/var/run/secrets/kubernetes.io/serviceaccount/namespace").read().strip()
    )

    platform = os.environ.get("PLATFORM")
    network_name = os.environ.get("NETWORK_NAME")

    service_account_name = f"{platform}-{network_name}-delegation-verify"

    worker_cpu_request = os.environ.get("WORKER_CPU_REQUEST")
    worker_memory_request = os.environ.get("WORKER_MEMORY_REQUEST")
    worker_cpu_limit = os.environ.get("WORKER_CPU_LIMIT")
    worker_memory_limit = os.environ.get("WORKER_MEMORY_LIMIT")

    # List to keep track of job names
    jobs = []

<<<<<<< HEAD
=======
def setUpValidatorPods(time_intervals, logging, worker_image, worker_tag):
    # Configuring Kubernetes client
    config.load_incluster_config()

    api_core = client.CoreV1Api()
    api_batch = client.BatchV1Api()

    namespace = (
        open("/var/run/secrets/kubernetes.io/serviceaccount/namespace").read().strip()
    )

    platform = os.environ.get("PLATFORM")
    network_name = os.environ.get("NETWORK_NAME")

    service_account_name = f"{platform}-{network_name}-delegation-verify"

    worker_cpu_request = os.environ.get("WORKER_CPU_REQUEST")
    worker_memory_request = os.environ.get("WORKER_MEMORY_REQUEST")
    worker_cpu_limit = os.environ.get("WORKER_CPU_LIMIT")
    worker_memory_limit = os.environ.get("WORKER_MEMORY_LIMIT")

    # List to keep track of job names
    jobs = []
    cassandra_ip = try_get_hostname_ip(os.environ.get("CASSANDRA_HOST"), logging)

>>>>>>> 83edb824
    for index, mini_batch in enumerate(time_intervals):
        # Define the environment variables
        env_vars = [
            client.V1EnvVar(
                name="AWS_ROLE_SESSION_NAME",
                value=os.environ.get("AWS_ROLE_SESSION_NAME").rstrip("-coordinator"),
            ),
            client.V1EnvVar(
                name="AWS_REGION",
                value=os.environ.get("AWS_REGION"),
            ),
            client.V1EnvVar(
                name="AWS_DEFAULT_REGION",
                value=os.environ.get("AWS_REGION"),
            ),
            client.V1EnvVar(
                name="AWS_KEYSPACE",
                value=os.environ.get("AWS_KEYSPACE"),
            ),
            client.V1EnvVar(
                name="AWS_S3_BUCKET",
                value=os.environ.get("AWS_S3_BUCKET"),
            ),
<<<<<<< HEAD
           client.V1EnvVar(
                name="CASSANDRA_HOST",
                value=os.environ.get("CASSANDRA_HOST"),
=======
            client.V1EnvVar(
                name="CASSANDRA_HOST",
                value=cassandra_ip,
>>>>>>> 83edb824
            ),
            client.V1EnvVar(
                name="CASSANDRA_PORT",
                value=os.environ.get("CASSANDRA_PORT"),
            ),
<<<<<<< HEAD
            client.V1EnvVar(
                name="CASSANDRA_USE_SSL",
                value="1"
            ),
=======
            client.V1EnvVar(name="CASSANDRA_USE_SSL", value="1"),
>>>>>>> 83edb824
            client.V1EnvVar(
                name="SSL_CERTFILE",
                value=os.environ.get("SSL_CERTFILE"),
            ),
            client.V1EnvVar(
                name="CQLSH",
                value=os.environ.get("CQLSH"),
            ),
            client.V1EnvVar(
                name="AUTH_VOLUME_MOUNT_PATH",
                value=os.environ.get("AUTH_VOLUME_MOUNT_PATH"),
            ),
            client.V1EnvVar(
                name="NETWORK_NAME",
                value=os.environ.get("NETWORK_NAME"),
            ),
            client.V1EnvVar(
                name="START_TIMESTAMP",
                value=datetime_formatter(mini_batch[0]),
            ),
            client.V1EnvVar(
                name="END_TIMESTAMP",
                value=datetime_formatter(mini_batch[1]),
            ),
        ]

        # Entrypoint configmap name
<<<<<<< HEAD
        entrypoint_configmap_name = f"{platform}-{network_name}-delegation-verify-coordinator-worker"
=======
        entrypoint_configmap_name = (
            f"{platform}-{network_name}-delegation-verify-coordinator-worker"
        )
>>>>>>> 83edb824

        # Define the volumes
        auth_volume = client.V1Volume(
            name="auth-volume",
            empty_dir=client.V1EmptyDirVolumeSource(),
        )

        entrypoint_volume = client.V1Volume(
            name="entrypoint-volume",
            config_map=client.V1ConfigMapVolumeSource(
                name=entrypoint_configmap_name, default_mode=int("0777", 8)
            ),  # 0777 permission in octal as int
        )

        # Define the volumeMounts
        auth_volume_mount = client.V1VolumeMount(
            name="auth-volume",
            mount_path=os.environ.get("AUTH_VOLUME_MOUNT_PATH"),
        )

        entrypoint_volume_mount = client.V1VolumeMount(
            name="entrypoint-volume",
            mount_path="/bin/entrypoint",
        )

        # Define resources for app and init container
        resource_requirements_container = client.V1ResourceRequirements(
            limits={"cpu": worker_cpu_limit, "memory": worker_memory_limit},
<<<<<<< HEAD
            requests={"cpu": worker_cpu_request, "memory": worker_memory_request}
=======
            requests={"cpu": worker_cpu_request, "memory": worker_memory_request},
>>>>>>> 83edb824
        )

        # Define the container
        container = client.V1Container(
            name="delegation-verify",
            image=f"{worker_image}:{worker_tag}",
            command=["/bin/entrypoint/entrypoint-worker.sh"],
            resources=resource_requirements_container,
            env=env_vars,
            image_pull_policy=os.environ.get("IMAGE_PULL_POLICY", "IfNotPresent"),
            volume_mounts=[auth_volume_mount, entrypoint_volume_mount],
        )

        # Define the init container
        init_container = client.V1Container(
            name="delegation-verify-init",
            image=f"{worker_image}:{worker_tag}",
            command=["/bin/authenticate.sh"],
            env=env_vars,
            image_pull_policy=os.environ.get("IMAGE_PULL_POLICY", "IfNotPresent"),
            volume_mounts=[auth_volume_mount],
        )

        # Job name
        job_name = f"delegation-verify-{datetime.now(timezone.utc).strftime('%y-%m-%d-%H-%M')}-{index}"

        # Create the job
        job = client.V1Job(
            api_version="batch/v1",
            kind="Job",
            metadata=client.V1ObjectMeta(name=job_name),
            spec=client.V1JobSpec(
                template=client.V1PodTemplateSpec(
                    spec=client.V1PodSpec(
                        init_containers=[init_container],
                        containers=[container],
                        restart_policy="Never",
                        service_account_name=service_account_name,
                        volumes=[auth_volume, entrypoint_volume],
                    )
                )
            ),
        )
<<<<<<< HEAD
=======

        # Create the job and configmap in Kubernetes
        try:
            api_batch.create_namespaced_job(namespace, job)
            logging.info(f"Job {job_name} created in namespace {namespace}")
            jobs.append(job_name)
        except Exception as e:
            logging.error(f"Error creating job {job_name}: {e}")

    # Monitor jobs
    while jobs:
        for job_name in list(jobs):
            try:
                job_status = api_batch.read_namespaced_job_status(job_name, namespace)
                if job_status.status.succeeded:
                    logging.info(f"Job {job_name} succeeded.")
                    jobs.remove(job_name)
                elif job_status.status.failed:
                    logging.error(f"Job {job_name} failed.")
                    jobs.remove(job_name)
            except Exception as e:
                logging.error(f"Error reading job status for {job_name}: {e}")

        time.sleep(10)

    logging.info("All jobs have been processed.")
>>>>>>> 83edb824

        # Create the job and configmap in Kubernetes
        try:
            api_batch.create_namespaced_job(namespace, job)
            logging.info(f"Job {job_name} created in namespace {namespace}")
            jobs.append(job_name)
        except Exception as e:
            logging.error(f"Error creating job {job_name}: {e}")

    # Monitor jobs
    while jobs:
        for job_name in list(jobs):
            try:
                job_status = api_batch.read_namespaced_job_status(job_name, namespace)
                if job_status.status.succeeded:
                    logging.info(f"Job {job_name} succeeded.")
                    jobs.remove(job_name)
                elif job_status.status.failed:
                    logging.error(f"Job {job_name} failed.")
                    jobs.remove(job_name)
            except Exception as e:
                logging.error(f"Error reading job status for {job_name}: {e}")

        time.sleep(10)

    logging.info("All jobs have been processed.")
    
def setUpValidatorProcesses(time_intervals, logging, worker_image, worker_tag):
    processes = []
    for index, mini_batch in enumerate(time_intervals):
        process_name = (
            f"local-validator-{datetime.now().strftime('%y-%m-%d-%H-%M')}-{index}"
        )
        image = f"{worker_image}:{worker_tag}"
        cassandra_ip = try_get_hostname_ip(os.environ.get("CASSANDRA_HOST"), logging)
        command = [
            "docker",
            "run",
            # "--privileged",
            # "--network",
            # "host",
            "--rm",
            "-v",
            f"{os.environ.get('SSL_CERTFILE')}:/var/ssl/ssl-cert.crt",
            "-e",
            f"CASSANDRA_HOST={cassandra_ip}",
            "-e",
            "CASSANDRA_PORT",
            "-e",
            "AWS_ACCESS_KEY_ID",
            "-e",
            "AWS_SECRET_ACCESS_KEY",
            "-e",
            "AWS_DEFAULT_REGION",
            "-e",
            "AWS_S3_BUCKET",
            "-e",
            "NETWORK_NAME",
            "-e",
            "SSL_CERTFILE=/var/ssl/ssl-cert.crt",
            "-e",
            "CASSANDRA_USE_SSL=1",
            "-e",
            "CQLSH=/bin/cqlsh-expansion",
            image,
            "cassandra",
            "--keyspace",
            os.environ.get("AWS_KEYSPACE"),
            f"{datetime_formatter(mini_batch[0])}",
            f"{datetime_formatter(mini_batch[1])}",
            "--no-check",
        ]
        cmd_str = " ".join(command)

        # Set up environment variables for the process
        env = os.environ.copy()
        env["JobName"] = process_name
        env["BatchStart"] = str(mini_batch[0])
        env["BatchEnd"] = str(mini_batch[1])

        # Spawn the process
        proc = subprocess.Popen(
            command, env=env, stdout=subprocess.PIPE, stderr=subprocess.PIPE
        )
        processes.append((process_name, proc))
        logging.info(f"Launching process {index}: {cmd_str}")

    # Monitor the processes
    while processes:
        for process_name, proc in processes:
            if proc.poll() is not None:  # Check if the process has completed
                # Handle process stdout and stderr and remove it
                output, errors = proc.communicate()
                logging.info(f"Process {process_name} completed at {datetime.now()}")
                if output:
                    logging.info(f"{process_name} (stdout): {output.decode().strip()}")
                if errors:
                    logging.error(f"{process_name} (stderr): {errors.decode().strip()}")

                processes.remove((process_name, proc))

        time.sleep(1)

        if not processes:
            break


# Usage Example
if __name__ == "__main__":
    logging.basicConfig(
        stream=sys.stdout,
        level=logging.INFO,
        format="%(asctime)s - %(name)s - %(levelname)s - %(message)s",
    )
    time_intervals = [
        (
            datetime(2023, 11, 14, 14, 35, 47, 630),
            datetime(2023, 11, 14, 14, 36, 17, 630),
        ),
        (
            datetime(2023, 11, 14, 14, 36, 17, 630),
            datetime(2023, 11, 14, 14, 36, 47, 630),
        ),
        (
            datetime(2023, 11, 14, 14, 36, 47, 630),
            datetime(2023, 11, 14, 14, 37, 17, 630),
        ),
        (
            datetime(2023, 11, 14, 14, 37, 17, 630),
            datetime(2023, 11, 14, 14, 37, 47, 630),
        ),
        (
            datetime(2023, 11, 14, 14, 37, 47, 630),
            datetime(2023, 11, 14, 14, 38, 17, 630),
        ),
    ]
    setUpValidatorProcesses(
        time_intervals,
        logging,
        worker_image=os.environ.get("WORKER_IMAGE"),
        worker_tag=os.environ.get("WORKER_TAG"),
    )<|MERGE_RESOLUTION|>--- conflicted
+++ resolved
@@ -6,10 +6,6 @@
 from datetime import datetime, timezone
 import subprocess
 import time
-<<<<<<< HEAD
-import string
-import random
-=======
 import socket
 
 
@@ -39,7 +35,6 @@
         f"Max retries ({max_retries}) reached. Returning the original hostname: {hostname}"
     )
     return hostname
->>>>>>> 83edb824
 
 
 # Format datetime such as it is accepted by the stateless validator
@@ -70,8 +65,6 @@
     # List to keep track of job names
     jobs = []
 
-<<<<<<< HEAD
-=======
 def setUpValidatorPods(time_intervals, logging, worker_image, worker_tag):
     # Configuring Kubernetes client
     config.load_incluster_config()
@@ -97,7 +90,6 @@
     jobs = []
     cassandra_ip = try_get_hostname_ip(os.environ.get("CASSANDRA_HOST"), logging)
 
->>>>>>> 83edb824
     for index, mini_batch in enumerate(time_intervals):
         # Define the environment variables
         env_vars = [
@@ -121,28 +113,18 @@
                 name="AWS_S3_BUCKET",
                 value=os.environ.get("AWS_S3_BUCKET"),
             ),
-<<<<<<< HEAD
-           client.V1EnvVar(
-                name="CASSANDRA_HOST",
-                value=os.environ.get("CASSANDRA_HOST"),
-=======
             client.V1EnvVar(
                 name="CASSANDRA_HOST",
                 value=cassandra_ip,
->>>>>>> 83edb824
             ),
             client.V1EnvVar(
                 name="CASSANDRA_PORT",
                 value=os.environ.get("CASSANDRA_PORT"),
             ),
-<<<<<<< HEAD
             client.V1EnvVar(
                 name="CASSANDRA_USE_SSL",
                 value="1"
             ),
-=======
-            client.V1EnvVar(name="CASSANDRA_USE_SSL", value="1"),
->>>>>>> 83edb824
             client.V1EnvVar(
                 name="SSL_CERTFILE",
                 value=os.environ.get("SSL_CERTFILE"),
@@ -170,13 +152,9 @@
         ]
 
         # Entrypoint configmap name
-<<<<<<< HEAD
-        entrypoint_configmap_name = f"{platform}-{network_name}-delegation-verify-coordinator-worker"
-=======
         entrypoint_configmap_name = (
             f"{platform}-{network_name}-delegation-verify-coordinator-worker"
         )
->>>>>>> 83edb824
 
         # Define the volumes
         auth_volume = client.V1Volume(
@@ -205,11 +183,7 @@
         # Define resources for app and init container
         resource_requirements_container = client.V1ResourceRequirements(
             limits={"cpu": worker_cpu_limit, "memory": worker_memory_limit},
-<<<<<<< HEAD
-            requests={"cpu": worker_cpu_request, "memory": worker_memory_request}
-=======
             requests={"cpu": worker_cpu_request, "memory": worker_memory_request},
->>>>>>> 83edb824
         )
 
         # Define the container
@@ -253,8 +227,6 @@
                 )
             ),
         )
-<<<<<<< HEAD
-=======
 
         # Create the job and configmap in Kubernetes
         try:
@@ -281,33 +253,6 @@
         time.sleep(10)
 
     logging.info("All jobs have been processed.")
->>>>>>> 83edb824
-
-        # Create the job and configmap in Kubernetes
-        try:
-            api_batch.create_namespaced_job(namespace, job)
-            logging.info(f"Job {job_name} created in namespace {namespace}")
-            jobs.append(job_name)
-        except Exception as e:
-            logging.error(f"Error creating job {job_name}: {e}")
-
-    # Monitor jobs
-    while jobs:
-        for job_name in list(jobs):
-            try:
-                job_status = api_batch.read_namespaced_job_status(job_name, namespace)
-                if job_status.status.succeeded:
-                    logging.info(f"Job {job_name} succeeded.")
-                    jobs.remove(job_name)
-                elif job_status.status.failed:
-                    logging.error(f"Job {job_name} failed.")
-                    jobs.remove(job_name)
-            except Exception as e:
-                logging.error(f"Error reading job status for {job_name}: {e}")
-
-        time.sleep(10)
-
-    logging.info("All jobs have been processed.")
     
 def setUpValidatorProcesses(time_intervals, logging, worker_image, worker_tag):
     processes = []
